--- conflicted
+++ resolved
@@ -1,10 +1,6 @@
 {
   "name": "cnpmcore",
-<<<<<<< HEAD
-  "version": "3.75.1",
-=======
   "version": "4.0.2",
->>>>>>> 0a64698e
   "description": "Private NPM Registry for Enterprise",
   "files": [
     "dist/**/*"
